<<<<<<< HEAD

from environments.slightly_ns import MultiProductPiecewiseStationaryEnvironment
from algorithms.multiple_products.sliding_window import SlidingWindowCUCB
from algorithms.multiple_products.primal_dual import PrimalDualMultipleProducts
import matplotlib.pyplot as plt
import pandas as pd
import os

def align_series(y, rounds):
    return pd.Series(y, index=rounds).cumsum()

=======
from environments.slightly_ns import MultiProductPiecewiseStationaryEnvironment
from algorithms.multiple_products.sliding_window import SlidingWindowCUCB
from algorithms.multiple_products.primal_dual import PrimalDualMultipleProducts
import matplotlib.pyplot as plt
import pandas as pd
import os

def align_series(y, rounds):
    return pd.Series(y, index=rounds).cumsum()

def to_price_dict(raw_sel):
    """Ensure prices_selected is a dict for env.step()."""
    if isinstance(raw_sel, list):
        return {p: raw_sel[p] for p in range(len(raw_sel))}
    return raw_sel

def to_reward_dict(raw_rewards):
    """Ensure rewards is a dict for agent.update()."""
    if isinstance(raw_rewards, list):
        return {p: raw_rewards[p] for p in range(len(raw_rewards))}
    return raw_rewards

>>>>>>> b6f66d42
def run_single_experiment():
    print("\n🚀 Running main comparison: Sliding Window CUCB vs Primal-Dual")
    prices = [0.2, 0.4, 0.6, 0.8]
    env_config = dict(
        n_products=3,
        prices=prices,
        production_capacity=60,
        total_rounds=40,
        n_intervals=4,
        random_seed=42
    )

<<<<<<< HEAD
    env_sw = MultiProductPiecewiseStationaryEnvironment(**env_config)
    agent_sw = SlidingWindowCUCB(n_products=3, prices=prices, window_size=10)
    env_sw.reset()
    sw_rewards = []
    while True:
        prices_selected = agent_sw.select_prices()
        buyer_info, rewards, done = env_sw.step(prices_selected)
        agent_sw.update(prices_selected, rewards)
        sw_rewards.append(sum(rewards.values()))
        if done:
            break

=======
    # --- Sliding Window CUCB run ---
    env_sw = MultiProductPiecewiseStationaryEnvironment(**env_config)
    agent_sw = SlidingWindowCUCB(n_products=3, prices=prices, window_size=10)
    env_sw.reset()

    sw_rewards = []
    while True:
        raw_sel = agent_sw.select_prices()
        prices_selected = to_price_dict(raw_sel)

        buyer_info, raw_rewards, done = env_sw.step(prices_selected)
        rewards = to_reward_dict(raw_rewards)

        agent_sw.update(prices_selected, rewards)
        sw_rewards.append(sum(rewards.values()))

        if done:
            break

    # --- Primal‐Dual run ---
>>>>>>> b6f66d42
    env_pd = MultiProductPiecewiseStationaryEnvironment(**env_config)
    agent_pd = PrimalDualMultipleProducts(
        price_candidates=prices,
        n_products=3,
        inventory=env_config["production_capacity"],
        n_rounds=env_config["total_rounds"],
        learning_rate=0.01
    )
    pd_history = agent_pd.run(env_pd)

<<<<<<< HEAD
    min_len = min(len(sw_rewards), len(pd_history["revenues"]))
    rounds = list(range(1, min_len + 1))

    df = pd.DataFrame({
        "round": rounds,
        "sliding_window": align_series(sw_rewards[:min_len], rounds),
        "primal_dual": align_series(pd_history["revenues"][:min_len], rounds),
=======
    # Align & save
    min_len = min(len(sw_rewards), len(pd_history["revenues"]))
    rounds   = list(range(1, min_len + 1))
    df = pd.DataFrame({
        "round": rounds,
        "sliding_window": align_series(sw_rewards[:min_len], rounds),
        "primal_dual":    align_series(pd_history["revenues"][:min_len], rounds),
>>>>>>> b6f66d42
    })

    os.makedirs("results/data", exist_ok=True)
    df.to_csv("results/data/req5_comparison.csv", index=False)

    os.makedirs("results/figures", exist_ok=True)
    plt.figure()
    plt.plot(df["round"], df["sliding_window"], label="SlidingWindowCUCB")
<<<<<<< HEAD
    plt.plot(df["round"], df["primal_dual"], label="PrimalDual")
=======
    plt.plot(df["round"], df["primal_dual"],    label="PrimalDual")
>>>>>>> b6f66d42
    plt.title("Requirement 5: Algorithm Comparison")
    plt.xlabel("Round")
    plt.ylabel("Cumulative Revenue")
    plt.legend()
    plt.grid(True)
    plt.tight_layout()
    plt.savefig("results/figures/req5_algorithm_comparison.png")
    plt.show()
    print("✅ Saved main comparison plot and CSV.")

def run_grid_analysis():
    print("\n📊 Running sensitivity analysis (window size × intervals)")
    prices = [0.2, 0.4, 0.6, 0.8]
<<<<<<< HEAD
    window_sizes = [5, 10, 20]
=======
    window_sizes    = [5, 10, 20]
>>>>>>> b6f66d42
    interval_lengths = [2, 4, 8]

    for ws in window_sizes:
        for ni in interval_lengths:
            env_config = dict(
                n_products=3,
                prices=prices,
                production_capacity=60,
                total_rounds=40,
                n_intervals=ni,
                random_seed=42
            )

<<<<<<< HEAD
            env_sw = MultiProductPiecewiseStationaryEnvironment(**env_config)
            agent_sw = SlidingWindowCUCB(n_products=3, prices=prices, window_size=ws)
            env_sw.reset()
            sw_rewards = []
            while True:
                prices_selected = agent_sw.select_prices()
                buyer_info, rewards, done = env_sw.step(prices_selected)
                agent_sw.update(prices_selected, rewards)
                sw_rewards.append(sum(rewards.values()))
                if done:
                    break

=======
            # Sliding Window run
            env_sw = MultiProductPiecewiseStationaryEnvironment(**env_config)
            agent_sw = SlidingWindowCUCB(n_products=3, prices=prices, window_size=ws)
            env_sw.reset()

            sw_rewards = []
            while True:
                raw_sel = agent_sw.select_prices()
                prices_selected = to_price_dict(raw_sel)

                buyer_info, raw_rewards, done = env_sw.step(prices_selected)
                rewards = to_reward_dict(raw_rewards)

                agent_sw.update(prices_selected, rewards)
                sw_rewards.append(sum(rewards.values()))

                if done:
                    break

            # Primal‐Dual run
>>>>>>> b6f66d42
            env_pd = MultiProductPiecewiseStationaryEnvironment(**env_config)
            agent_pd = PrimalDualMultipleProducts(
                price_candidates=prices,
                n_products=3,
                inventory=env_config["production_capacity"],
                n_rounds=env_config["total_rounds"],
                learning_rate=0.01
            )
            pd_history = agent_pd.run(env_pd)

<<<<<<< HEAD
            min_len = min(len(sw_rewards), len(pd_history["revenues"]))
            rounds = list(range(1, min_len + 1))

            df = pd.DataFrame({
                "round": rounds,
                "sliding_window": align_series(sw_rewards[:min_len], rounds),
                "primal_dual": align_series(pd_history["revenues"][:min_len], rounds),
=======
            # Align & save
            min_len = min(len(sw_rewards), len(pd_history["revenues"]))
            rounds   = list(range(1, min_len + 1))
            df = pd.DataFrame({
                "round": rounds,
                "sliding_window": align_series(sw_rewards[:min_len], rounds),
                "primal_dual":    align_series(pd_history["revenues"][:min_len], rounds),
>>>>>>> b6f66d42
            })

            fname = f"req5_ws{ws}_int{ni}"
            df.to_csv(f"results/data/{fname}.csv", index=False)

            plt.figure()
            plt.plot(df["round"], df["sliding_window"], label=f"SW-CUCB (ws={ws})")
<<<<<<< HEAD
            plt.plot(df["round"], df["primal_dual"], label="PrimalDual")
=======
            plt.plot(df["round"], df["primal_dual"],    label="PrimalDual")
>>>>>>> b6f66d42
            plt.title(f"Grid: Window={ws}, Intervals={ni}")
            plt.xlabel("Round")
            plt.ylabel("Cumulative Revenue")
            plt.legend()
            plt.grid(True)
            plt.tight_layout()
            plt.savefig(f"results/figures/{fname}.png")
            plt.close()

            print(f"✅ Saved: results/data/{fname}.csv")
            print(f"📊 Plot: results/figures/{fname}.png")

def main():
    print("📋 Requirement 5: Slightly Non-Stationary Environment Analysis")
    run_single_experiment()
    run_grid_analysis()
    print("\n🏁 All experiments completed.")

if __name__ == "__main__":
    main()<|MERGE_RESOLUTION|>--- conflicted
+++ resolved
@@ -1,16 +1,3 @@
-<<<<<<< HEAD
-
-from environments.slightly_ns import MultiProductPiecewiseStationaryEnvironment
-from algorithms.multiple_products.sliding_window import SlidingWindowCUCB
-from algorithms.multiple_products.primal_dual import PrimalDualMultipleProducts
-import matplotlib.pyplot as plt
-import pandas as pd
-import os
-
-def align_series(y, rounds):
-    return pd.Series(y, index=rounds).cumsum()
-
-=======
 from environments.slightly_ns import MultiProductPiecewiseStationaryEnvironment
 from algorithms.multiple_products.sliding_window import SlidingWindowCUCB
 from algorithms.multiple_products.primal_dual import PrimalDualMultipleProducts
@@ -33,7 +20,6 @@
         return {p: raw_rewards[p] for p in range(len(raw_rewards))}
     return raw_rewards
 
->>>>>>> b6f66d42
 def run_single_experiment():
     print("\n🚀 Running main comparison: Sliding Window CUCB vs Primal-Dual")
     prices = [0.2, 0.4, 0.6, 0.8]
@@ -46,20 +32,6 @@
         random_seed=42
     )
 
-<<<<<<< HEAD
-    env_sw = MultiProductPiecewiseStationaryEnvironment(**env_config)
-    agent_sw = SlidingWindowCUCB(n_products=3, prices=prices, window_size=10)
-    env_sw.reset()
-    sw_rewards = []
-    while True:
-        prices_selected = agent_sw.select_prices()
-        buyer_info, rewards, done = env_sw.step(prices_selected)
-        agent_sw.update(prices_selected, rewards)
-        sw_rewards.append(sum(rewards.values()))
-        if done:
-            break
-
-=======
     # --- Sliding Window CUCB run ---
     env_sw = MultiProductPiecewiseStationaryEnvironment(**env_config)
     agent_sw = SlidingWindowCUCB(n_products=3, prices=prices, window_size=10)
@@ -80,7 +52,6 @@
             break
 
     # --- Primal‐Dual run ---
->>>>>>> b6f66d42
     env_pd = MultiProductPiecewiseStationaryEnvironment(**env_config)
     agent_pd = PrimalDualMultipleProducts(
         price_candidates=prices,
@@ -91,15 +62,6 @@
     )
     pd_history = agent_pd.run(env_pd)
 
-<<<<<<< HEAD
-    min_len = min(len(sw_rewards), len(pd_history["revenues"]))
-    rounds = list(range(1, min_len + 1))
-
-    df = pd.DataFrame({
-        "round": rounds,
-        "sliding_window": align_series(sw_rewards[:min_len], rounds),
-        "primal_dual": align_series(pd_history["revenues"][:min_len], rounds),
-=======
     # Align & save
     min_len = min(len(sw_rewards), len(pd_history["revenues"]))
     rounds   = list(range(1, min_len + 1))
@@ -107,7 +69,6 @@
         "round": rounds,
         "sliding_window": align_series(sw_rewards[:min_len], rounds),
         "primal_dual":    align_series(pd_history["revenues"][:min_len], rounds),
->>>>>>> b6f66d42
     })
 
     os.makedirs("results/data", exist_ok=True)
@@ -116,11 +77,7 @@
     os.makedirs("results/figures", exist_ok=True)
     plt.figure()
     plt.plot(df["round"], df["sliding_window"], label="SlidingWindowCUCB")
-<<<<<<< HEAD
-    plt.plot(df["round"], df["primal_dual"], label="PrimalDual")
-=======
     plt.plot(df["round"], df["primal_dual"],    label="PrimalDual")
->>>>>>> b6f66d42
     plt.title("Requirement 5: Algorithm Comparison")
     plt.xlabel("Round")
     plt.ylabel("Cumulative Revenue")
@@ -134,11 +91,7 @@
 def run_grid_analysis():
     print("\n📊 Running sensitivity analysis (window size × intervals)")
     prices = [0.2, 0.4, 0.6, 0.8]
-<<<<<<< HEAD
-    window_sizes = [5, 10, 20]
-=======
     window_sizes    = [5, 10, 20]
->>>>>>> b6f66d42
     interval_lengths = [2, 4, 8]
 
     for ws in window_sizes:
@@ -152,20 +105,6 @@
                 random_seed=42
             )
 
-<<<<<<< HEAD
-            env_sw = MultiProductPiecewiseStationaryEnvironment(**env_config)
-            agent_sw = SlidingWindowCUCB(n_products=3, prices=prices, window_size=ws)
-            env_sw.reset()
-            sw_rewards = []
-            while True:
-                prices_selected = agent_sw.select_prices()
-                buyer_info, rewards, done = env_sw.step(prices_selected)
-                agent_sw.update(prices_selected, rewards)
-                sw_rewards.append(sum(rewards.values()))
-                if done:
-                    break
-
-=======
             # Sliding Window run
             env_sw = MultiProductPiecewiseStationaryEnvironment(**env_config)
             agent_sw = SlidingWindowCUCB(n_products=3, prices=prices, window_size=ws)
@@ -186,7 +125,6 @@
                     break
 
             # Primal‐Dual run
->>>>>>> b6f66d42
             env_pd = MultiProductPiecewiseStationaryEnvironment(**env_config)
             agent_pd = PrimalDualMultipleProducts(
                 price_candidates=prices,
@@ -197,15 +135,6 @@
             )
             pd_history = agent_pd.run(env_pd)
 
-<<<<<<< HEAD
-            min_len = min(len(sw_rewards), len(pd_history["revenues"]))
-            rounds = list(range(1, min_len + 1))
-
-            df = pd.DataFrame({
-                "round": rounds,
-                "sliding_window": align_series(sw_rewards[:min_len], rounds),
-                "primal_dual": align_series(pd_history["revenues"][:min_len], rounds),
-=======
             # Align & save
             min_len = min(len(sw_rewards), len(pd_history["revenues"]))
             rounds   = list(range(1, min_len + 1))
@@ -213,7 +142,6 @@
                 "round": rounds,
                 "sliding_window": align_series(sw_rewards[:min_len], rounds),
                 "primal_dual":    align_series(pd_history["revenues"][:min_len], rounds),
->>>>>>> b6f66d42
             })
 
             fname = f"req5_ws{ws}_int{ni}"
@@ -221,11 +149,7 @@
 
             plt.figure()
             plt.plot(df["round"], df["sliding_window"], label=f"SW-CUCB (ws={ws})")
-<<<<<<< HEAD
-            plt.plot(df["round"], df["primal_dual"], label="PrimalDual")
-=======
             plt.plot(df["round"], df["primal_dual"],    label="PrimalDual")
->>>>>>> b6f66d42
             plt.title(f"Grid: Window={ws}, Intervals={ni}")
             plt.xlabel("Round")
             plt.ylabel("Cumulative Revenue")
